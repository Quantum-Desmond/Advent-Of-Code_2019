#[macro_use]
extern crate lazy_static;

extern crate itertools;
extern crate regex;

use std::time::Instant;

mod aoc_problems;

fn main() {
    let now = Instant::now();
<<<<<<< HEAD
    let result = aoc_problems::day_06::q2("./inputs/day06.txt".to_string());
=======
    let result = aoc_problems::day_13::q2("./inputs/day13.txt".to_string());
>>>>>>> 97709551
    let elapsed = now.elapsed();
    println!("Answer: {:?}", result);
    println!("Elapsed time: {:?}", elapsed);
}<|MERGE_RESOLUTION|>--- conflicted
+++ resolved
@@ -10,11 +10,7 @@
 
 fn main() {
     let now = Instant::now();
-<<<<<<< HEAD
-    let result = aoc_problems::day_06::q2("./inputs/day06.txt".to_string());
-=======
     let result = aoc_problems::day_13::q2("./inputs/day13.txt".to_string());
->>>>>>> 97709551
     let elapsed = now.elapsed();
     println!("Answer: {:?}", result);
     println!("Elapsed time: {:?}", elapsed);
