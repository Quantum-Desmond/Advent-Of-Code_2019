--- conflicted
+++ resolved
@@ -38,8 +38,7 @@
 pub mod day_13;
 
 #[allow(dead_code)]
-<<<<<<< HEAD
 pub mod day_14;
-=======
-pub mod day_15;
->>>>>>> 1ce511d2
+
+#[allow(dead_code)]
+pub mod day_15;